--- conflicted
+++ resolved
@@ -412,14 +412,14 @@
 	return string(b)
 }
 
-<<<<<<< HEAD
 func TestFileExists(t *testing.T) {
 	file, err := os.Create("new_file")
 	assert.NoError(t, err)
 	defer file.Close()
 	assert.True(t, utility.FileExists("new_file"))
 	assert.False(t, utility.FileExists("unknown_file"))
-=======
+}
+
 func TestLoggedCloseWithoutError(t *testing.T) {
 	defer tracelog.ErrorLogger.SetOutput(tracelog.ErrorLogger.Writer())
 
@@ -475,6 +475,4 @@
 		t.Logf("failed read from buffer: %v", err)
 	}
 
-	assert.Equal(t, "custom error message: mock close: close error\n", string(loggedData))
->>>>>>> f4480a4e
-}+	assert.Equal(t, "custom error message: mock close: close error\n", string(loggedData))